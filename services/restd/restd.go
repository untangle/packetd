--- conflicted
+++ resolved
@@ -918,8 +918,6 @@
 	c.JSON(http.StatusOK, gin.H{
 		"privateKey": privateKey,
 		"publicKey":  publicKey,
-<<<<<<< HEAD
-=======
 	})
 
 	return
@@ -981,7 +979,6 @@
 	c.JSON(http.StatusOK, gin.H{
 		"privateKey": privateKey,
 		"publicKey":  publicKey,
->>>>>>> 0c94efb8
 	})
 
 	return
