// Package reporter provides the "reporter" plugin
// The reporter plugin listens to networking events and writes them to the database
package reporter

import (
	"github.com/untangle/packetd/services/dispatch"
	"github.com/untangle/packetd/services/logger"
	"github.com/untangle/packetd/services/reports"
	"net"
	"time"
)

var logsrc = "reporter"

// PluginStartup starts the reporter
func PluginStartup() {
	logger.LogMessage(logger.LogInfo, logsrc, "PluginStartup(%s) has been called\n", logsrc)
	dispatch.InsertNfqueueSubscription(logsrc, 1, PluginNfqueueHandler)
	dispatch.InsertConntrackSubscription(logsrc, 1, PluginConntrackHandler)
	dispatch.InsertNetloggerSubscription(logsrc, 1, PluginNetloggerHandler)
}

// PluginShutdown stops the reporter
func PluginShutdown() {
	logger.LogMessage(logger.LogInfo, logsrc, "PluginShutdown(%s) has been called\n", logsrc)
}

// Handle the first packet of a session
// Logs a new session
func PluginNfqueueHandler(mess dispatch.TrafficMessage, ctid uint, newSession bool) dispatch.NfqueueResult {
	var result dispatch.NfqueueResult
	result.Owner = logsrc
	result.SessionRelease = true
	result.PacketMark = 0

	// We only care about new sessions
	if !newSession {
		return result
	}

<<<<<<< HEAD
		// this is the first packet so source interface = client interface
		var clientInterface uint8 = uint8((result.PacketMark & 0x000000FF))
		var serverInterface uint8 = uint8((result.PacketMark & 0x0000FF00) >> 8)

		var clientIsOnLan bool = ((result.PacketMark & 0x01000000) == 0)
		var localAddress net.IP
		var remoteAddress net.IP

		if clientIsOnLan {
			localAddress = session.ClientSideTuple.ClientAddr
			// the server may not actually be on a WAN, but we consider it remote if the client is on a LAN
			remoteAddress = session.ClientSideTuple.ServerAddr
		} else {
			remoteAddress = session.ClientSideTuple.ClientAddr
			// the server could in theory be on another WAN (WAN1 -> WAN2 traffic) but it is very unlikely so we consider
			// the local address to be the server
			localAddress = session.ClientSideTuple.ServerAddr
		}
		columns := map[string]interface{}{
			"time_stamp":       time.Now(),
			"session_id":       session.SessionID,
			"ip_protocol":      session.ClientSideTuple.Protocol,
			"client_interface": clientInterface,
			"server_interface": serverInterface,
			"local_address":    localAddress.String(),
			"remote_address":   remoteAddress.String(),
			"client_address":   session.ClientSideTuple.ClientAddr.String(),
			"server_address":   session.ClientSideTuple.ServerAddr.String(),
			"client_port":      session.ClientSideTuple.ClientPort,
			"server_port":      session.ClientSideTuple.ServerPort,
		}
		reports.LogEvent(reports.CreateEvent("session_new", "sessions", 1, columns, nil))
=======
	var session *dispatch.SessionEntry

	session = mess.Session
	if session == nil {
		logger.LogMessage(logger.LogErr, logsrc, "Missing session on NFQueue packet!")
		return result
>>>>>>> 787183fa
	}

	// FIXME time_stamp
	// FIXME local_addr
	// FIXME remote_addr
	// FIXME client_intf
	// FIXME server_intf
	columns := map[string]interface{}{
		"session_id":  session.SessionID,
		"ip_protocol": session.ClientSideTuple.Protocol,
		"client_addr": session.ClientSideTuple.ClientAddr,
		"server_addr": session.ClientSideTuple.ServerAddr,
		"client_port": session.ClientSideTuple.ClientPort,
		"server_port": session.ClientSideTuple.ServerPort,
	}
	// FIXME move to logger plugin
	reports.LogEvent(reports.CreateEvent("session_new", "sessions", 1, columns, nil))

	return result
}

// PluginConntrackHandler receives conntrack events
func PluginConntrackHandler(message int, entry *dispatch.ConntrackEntry) {
	var session *dispatch.SessionEntry

	session = entry.Session
	if message == 'N' {
		if session != nil {
			columns := map[string]interface{}{
				"session_id": session.SessionID,
			}
			modifiedColumns := map[string]interface{}{
				"client_address_new": session.ServerSideTuple.ClientAddr,
				"server_address_new": session.ServerSideTuple.ServerAddr,
				"client_port_new":    session.ServerSideTuple.ClientPort,
				"server_port_new":    session.ServerSideTuple.ServerPort,
			}
			reports.LogEvent(reports.CreateEvent("session_nat", "sessions", 2, columns, modifiedColumns))
		} else {
			// We should not receive a new conntrack event for something that is not in the session table
			// However it happens on local outbound sessions, we should handle these diffently
			// FIXME log session_new event (bypassed sessions in NGFW)
		}
	}

	if message == 'U' {
		// FIXME log session_minutes event
	}
}

// PluginNetloggerHandler receives NFLOG events
func PluginNetloggerHandler(netlogger *dispatch.NetloggerMessage) {
	// FIXME
	// IMPLEMENT ME
}<|MERGE_RESOLUTION|>--- conflicted
+++ resolved
@@ -38,63 +38,45 @@
 		return result
 	}
 
-<<<<<<< HEAD
-		// this is the first packet so source interface = client interface
-		var clientInterface uint8 = uint8((result.PacketMark & 0x000000FF))
-		var serverInterface uint8 = uint8((result.PacketMark & 0x0000FF00) >> 8)
-
-		var clientIsOnLan bool = ((result.PacketMark & 0x01000000) == 0)
-		var localAddress net.IP
-		var remoteAddress net.IP
-
-		if clientIsOnLan {
-			localAddress = session.ClientSideTuple.ClientAddr
-			// the server may not actually be on a WAN, but we consider it remote if the client is on a LAN
-			remoteAddress = session.ClientSideTuple.ServerAddr
-		} else {
-			remoteAddress = session.ClientSideTuple.ClientAddr
-			// the server could in theory be on another WAN (WAN1 -> WAN2 traffic) but it is very unlikely so we consider
-			// the local address to be the server
-			localAddress = session.ClientSideTuple.ServerAddr
-		}
-		columns := map[string]interface{}{
-			"time_stamp":       time.Now(),
-			"session_id":       session.SessionID,
-			"ip_protocol":      session.ClientSideTuple.Protocol,
-			"client_interface": clientInterface,
-			"server_interface": serverInterface,
-			"local_address":    localAddress.String(),
-			"remote_address":   remoteAddress.String(),
-			"client_address":   session.ClientSideTuple.ClientAddr.String(),
-			"server_address":   session.ClientSideTuple.ServerAddr.String(),
-			"client_port":      session.ClientSideTuple.ClientPort,
-			"server_port":      session.ClientSideTuple.ServerPort,
-		}
-		reports.LogEvent(reports.CreateEvent("session_new", "sessions", 1, columns, nil))
-=======
 	var session *dispatch.SessionEntry
 
 	session = mess.Session
 	if session == nil {
 		logger.LogMessage(logger.LogErr, logsrc, "Missing session on NFQueue packet!")
 		return result
->>>>>>> 787183fa
 	}
 
-	// FIXME time_stamp
-	// FIXME local_addr
-	// FIXME remote_addr
-	// FIXME client_intf
-	// FIXME server_intf
+	// this is the first packet so source interface = client interface
+	var clientInterface uint8 = uint8((result.PacketMark & 0x000000FF))
+	var serverInterface uint8 = uint8((result.PacketMark & 0x0000FF00) >> 8)
+
+	var clientIsOnLan bool = ((result.PacketMark & 0x01000000) == 0)
+	var localAddress net.IP
+	var remoteAddress net.IP
+
+	if clientIsOnLan {
+		localAddress = session.ClientSideTuple.ClientAddr
+		// the server may not actually be on a WAN, but we consider it remote if the client is on a LAN
+		remoteAddress = session.ClientSideTuple.ServerAddr
+	} else {
+		remoteAddress = session.ClientSideTuple.ClientAddr
+		// the server could in theory be on another WAN (WAN1 -> WAN2 traffic) but it is very unlikely so we consider
+		// the local address to be the server
+		localAddress = session.ClientSideTuple.ServerAddr
+	}
 	columns := map[string]interface{}{
-		"session_id":  session.SessionID,
-		"ip_protocol": session.ClientSideTuple.Protocol,
-		"client_addr": session.ClientSideTuple.ClientAddr,
-		"server_addr": session.ClientSideTuple.ServerAddr,
-		"client_port": session.ClientSideTuple.ClientPort,
-		"server_port": session.ClientSideTuple.ServerPort,
+		"time_stamp":       time.Now(),
+		"session_id":       session.SessionID,
+		"ip_protocol":      session.ClientSideTuple.Protocol,
+		"client_interface": clientInterface,
+		"server_interface": serverInterface,
+		"local_address":    localAddress.String(),
+		"remote_address":   remoteAddress.String(),
+		"client_address":   session.ClientSideTuple.ClientAddr.String(),
+		"server_address":   session.ClientSideTuple.ServerAddr.String(),
+		"client_port":      session.ClientSideTuple.ClientPort,
+		"server_port":      session.ClientSideTuple.ServerPort,
 	}
-	// FIXME move to logger plugin
 	reports.LogEvent(reports.CreateEvent("session_new", "sessions", 1, columns, nil))
 
 	return result
